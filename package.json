--- conflicted
+++ resolved
@@ -32,20 +32,11 @@
   },
   "homepage": "https://github.com/Urthen/case-sensitive-paths-webpack-plugin#readme",
   "devDependencies": {
-<<<<<<< HEAD
-    "eslint": "7.1.0",
-    "eslint-config-airbnb-base": "14.1.0",
-    "eslint-plugin-import": "2.20.2",
-    "fs-extra": "^2.1.2",
-    "mocha": "7.2.0",
-    "webpack": "^5.23.0"
-=======
     "eslint": "7.20.0",
     "eslint-config-airbnb-base": "14.2.1",
     "eslint-plugin-import": "2.22.1",
     "fs-extra": "9.1.0",
     "mocha": "8.3.0",
     "webpack": "5.23.0"
->>>>>>> 1d11967c
   }
 }